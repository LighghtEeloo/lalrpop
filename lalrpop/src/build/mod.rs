//! Utilies for running in a build script.

use atty;
use file_text::FileText;
use grammar::parse_tree as pt;
use grammar::repr as r;
use lalrpop_util::ParseError;
use lexer::intern_token;
use lr1;
use message::{Content, Message};
use message::builder::InlineBuilder;
use normalize;
use parser;
use rust::RustWrite;
use session::{ColorConfig, Session};
use term;
use tls::Tls;
use tok;

use std::env::current_dir;
use std::fs;
use std::io::{self, Write};
use std::path::{Path, PathBuf};
use std::process::exit;
use std::rc::Rc;

mod action;
mod fake_term;

use self::fake_term::FakeTerminal;

pub fn process_root() -> io::Result<()> {
    let session = Session::new();
    process_dir(&session, try!(current_dir()))
}

pub fn process_root_unconditionally() -> io::Result<()> {
    let mut session = Session::new();
    session.set_force_build();
    process_dir(&session, try!(current_dir()))
}

fn process_dir<P:AsRef<Path>>(session: &Session, root_dir: P) -> io::Result<()> {
    let lalrpop_files = try!(lalrpop_files(root_dir));
    for lalrpop_file in lalrpop_files {
<<<<<<< HEAD
        try!(process_file(session, lalrpop_file));
    }
    Ok(())
}

pub fn process_file<P:AsRef<Path>>(session: &Session, lalrpop_file: P) -> io::Result<()> {
    // Promote the session to an Rc so that we can stick it in TLS. I
    // don't want this to be part of LALRPOP's "official" interface
    // yet so don't take an `Rc<Session>` as an argument.
    let session = Rc::new(session.clone());
    let lalrpop_file: &Path = lalrpop_file.as_ref();
    let rs_file = lalrpop_file.with_extension("rs");
    if session.force_build() || try!(needs_rebuild(&lalrpop_file, &rs_file)) {
        log!(session, Informative, "processing file `{}`", lalrpop_file.to_string_lossy());
        try!(remove_old_file(&rs_file));

        // Load the LALRPOP source text for this file:
        let file_text = Rc::new(try!(FileText::from_path(lalrpop_file.to_path_buf())));

        // Store the session and file-text in TLS -- this is not
        // intended to be used in this high-level code, but it gives
        // easy access to this information pervasively in the
        // low-level LR(1) and grammar normalization code. This is
        // particularly useful for error-reporting.
        let _tls = Tls::install(session.clone(), file_text.clone());

        // Do the LALRPOP processing itself.
        let grammar = try!(parse_and_normalize_grammar(&session, &file_text));
        try!(emit_recursive_ascent(&session, &rs_file, &grammar));
        try!(make_read_only(&rs_file));
=======
        let rs_file = lalrpop_file.with_extension("rs");
        if force_build || try!(needs_rebuild(&lalrpop_file, &rs_file)) {
            try!(make_read_only(&rs_file, false));
            try!(remove_old_file(&rs_file));
            let grammar = try!(parse_and_normalize_grammar(lalrpop_file));
            try!(emit_recursive_ascent(&rs_file, &grammar));
            try!(make_read_only(&rs_file, true));
        }
>>>>>>> 04c07929
    }
    Ok(())
}

fn remove_old_file(rs_file: &Path) -> io::Result<()> {
    match fs::remove_file(rs_file) {
        Ok(()) => Ok(()),
        Err(e) => {
            // Unix reports NotFound, Windows PermissionDenied!
            match e.kind() {
                io::ErrorKind::NotFound | io::ErrorKind::PermissionDenied => Ok(()),
                _ => Err(e),
            }
        }
    }
}

fn needs_rebuild(lalrpop_file: &Path,
                 rs_file: &Path)
                 -> io::Result<bool>
{
    return match fs::metadata(&rs_file) {
        Ok(rs_metadata) => {
            let lalrpop_metadata = try!(fs::metadata(&lalrpop_file));
            Ok(compare_modification_times(&lalrpop_metadata, &rs_metadata))
        }
        Err(e) => {
            match e.kind() {
                io::ErrorKind::NotFound => Ok(true),
                _ => Err(e),
            }
        }
    };

    #[cfg(unix)]
    fn compare_modification_times(lalrpop_metadata: &fs::Metadata,
                                  rs_metadata: &fs::Metadata)
                                  -> bool
    {
        use std::os::unix::fs::MetadataExt;
        lalrpop_metadata.mtime() >= rs_metadata.mtime()
    }

    #[cfg(windows)]
    fn compare_modification_times(lalrpop_metadata: &fs::Metadata,
                                  rs_metadata: &fs::Metadata)
                                  -> bool
    {
        use std::os::windows::fs::MetadataExt;
        lalrpop_metadata.last_write_time() >= rs_metadata.last_write_time()
    }

    #[cfg(not(any(unix,windows)))]
    fn compare_modification_times(lalrpop_metadata: &fs::Metadata,
                                  rs_metadata: &fs::Metadata)
                                  -> bool
    {
        true
    }
}

fn make_read_only(rs_file: &Path, ro: bool) -> io::Result<()> {
    if rs_file.is_file() {
        let rs_metadata = try!(fs::metadata(&rs_file));
        let mut rs_permissions = rs_metadata.permissions();
        rs_permissions.set_readonly(ro);
        fs::set_permissions(&rs_file, rs_permissions)
    } else {
        Ok(())
    }
}

fn lalrpop_files<P:AsRef<Path>>(root_dir: P) -> io::Result<Vec<PathBuf>> {
    let mut result = vec![];
    for entry in try!(fs::read_dir(root_dir)) {
        let entry = try!(entry);
        let file_type = try!(entry.file_type());

        let path = entry.path();

        if file_type.is_dir() {
            result.extend(try!(lalrpop_files(&path)));
        }

        if
            file_type.is_file() &&
            path.extension().is_some() &&
            path.extension().unwrap() == "lalrpop"
        {
            result.push(path);
        }
    }
    Ok(result)
}

fn parse_and_normalize_grammar(session: &Session,
                               file_text: &FileText)
                               -> io::Result<r::Grammar> {
    let grammar = match parser::parse_grammar(file_text.text()) {
        Ok(grammar) => grammar,

        Err(ParseError::InvalidToken { location }) => {
            let ch = file_text.text()[location..].chars().next().unwrap();
            report_error(&file_text,
                         pt::Span(location, location),
                         &format!("invalid character `{}`", ch));
        }

        Err(ParseError::UnrecognizedToken { token: None, expected: _ }) => {
            let len = file_text.text().len();
            report_error(&file_text,
                         pt::Span(len, len),
                         &format!("unexpected end of file"));
        }

        Err(ParseError::UnrecognizedToken { token: Some((lo, _, hi)), expected }) => {
            assert!(expected.is_empty()); // didn't implement this yet :)
            let text = &file_text.text()[lo..hi];
            report_error(&file_text,
                         pt::Span(lo, hi),
                         &format!("unexpected token: `{}`", text));
        }

        Err(ParseError::ExtraToken { token: (lo, _, hi) }) => {
            let text = &file_text.text()[lo..hi];
            report_error(&file_text,
                         pt::Span(lo, hi),
                         &format!("extra token at end of input: `{}`", text));
        }

        Err(ParseError::User { error }) => {
            let string = match error.code {
                tok::ErrorCode::UnrecognizedToken =>
                    "unrecognized token",
                tok::ErrorCode::UnterminatedEscape =>
                    "unterminated escape; missing '`'?",
                tok::ErrorCode::UnterminatedStringLiteral =>
                    "unterminated string literal; missing `\"`?",
                tok::ErrorCode::ExpectedStringLiteral =>
                    "expected string literal; missing `\"`?",
                tok::ErrorCode::UnterminatedCode =>
                    "unterminated code block; perhaps a missing `;`, `)`, `]` or `}`?"
            };

            report_error(&file_text,
                         pt::Span(error.location, error.location + 1),
                         string)
        }
    };

    match normalize::normalize(session, grammar) {
        Ok(grammar) => Ok(grammar),
        Err(error) => {
            report_error(&file_text,
                         error.span,
                         &error.message)
        }
    }
}

fn report_error(file_text: &FileText, span: pt::Span, message: &str) -> ! {
    println!("{} error: {}", file_text.span_str(span), message);

    let out = io::stderr();
    let mut out = out.lock();
    file_text.highlight(span, &mut out).unwrap();

    exit(1);
}

fn report_messages(messages: Vec<Message>) -> term::Result<()> {
    let builder = InlineBuilder::new().begin_paragraphs();
    let builder = messages.into_iter().fold(builder, |b, m| b.push(Box::new(m)));
    let content = builder.end().end();
    report_content(&*content)
}

fn report_content(content: &Content) -> term::Result<()> {
    // FIXME -- can we query the size of the terminal somehow?
    let canvas = content.emit_to_canvas(80);

    let try_colors = match Tls::session().color_config() {
        ColorConfig::Yes => true,
        ColorConfig::No => false,
        ColorConfig::IfTty => atty::is(),
    };

    if try_colors {
        if let Some(mut stdout) = term::stdout() {
            return canvas.write_to(&mut *stdout);
        }
    }

    let stdout = io::stdout();
    let mut stdout = FakeTerminal::new(stdout.lock());
    canvas.write_to(&mut stdout)
}

fn emit_uses<W:Write>(grammar: &r::Grammar,
                      rust: &mut RustWrite<W>)
                      -> io::Result<()>
{
    rust.write_uses("", grammar)
}

fn emit_recursive_ascent(session: &Session,
                         output_path: &Path,
                         grammar: &r::Grammar)
                         -> io::Result<()>
{
    let output_file = try!(fs::File::create(output_path));
    let mut rust = RustWrite::new(output_file);

    // We generate a module structure like this:
    //
    // ```
    // mod <output-file> {
    //     // For each public symbol:
    //     pub fn parse_XYZ();
    //     mod __XYZ { ... }
    //
    //     // For each bit of action code:
    //     <action-code>
    // }
    // ```
    //
    // Note that the action code goes in the outer module.  This is
    // intentional because it means that the foo.lalrpop file serves
    // as a module in the rust hierarchy, so if the action code
    // includes things like `super::` it will resolve in the natural
    // way.

    // often some of the uses are not used here
    rust!(rust, "#![allow(unused_imports)]");

    // we always thread the parameters through to the action code,
    // even if they are not used, and hence we need to disable the
    // unused variables lint, which otherwise gets very excited.
    if !grammar.parameters.is_empty() {
        rust!(rust, "#![allow(unused_variables)]");
    }

    try!(emit_uses(grammar, &mut rust));

    if grammar.start_nonterminals.is_empty() {
        println!("Error: no public symbols declared in grammar");
        exit(1);
    }

    for (&user_nt, &start_nt) in &grammar.start_nonterminals {
        // We generate these, so there should always be exactly 1
        // production. Otherwise the LR(1) algorithm doesn't know
        // where to stop!
        assert_eq!(grammar.productions_for(start_nt).len(), 1);

        log!(session, Verbose, "Building states for public nonterminal `{}`", user_nt);

        let states = match lr1::build_states(&grammar, start_nt) {
            Ok(states) => states,
            Err(error) => {
                let messages = lr1::report_error(&grammar, &error);
                let _ = report_messages(messages);
                exit(1) // FIXME -- propagate up instead of calling `exit`
            }
        };

        try!(lr1::ascent::compile(&grammar, user_nt, start_nt, &states, &mut rust));

        rust!(rust, "pub use self::{}parse{}::parse_{};",
              grammar.prefix, start_nt, user_nt);
    }

    if let Some(ref intern_token) = grammar.intern_token {
        try!(intern_token::compile(&grammar, intern_token, &mut rust));
    }

    try!(action::emit_action_code(grammar, &mut rust));

    try!(emit_to_triple_trait(grammar, &mut rust));

    Ok(())
}

fn emit_to_triple_trait<W:Write>(grammar: &r::Grammar,
                                 rust: &mut RustWrite<W>)
                                 -> io::Result<()>
{
    #![allow(non_snake_case)]

    let L = grammar.types.terminal_loc_type();
    let T = grammar.types.terminal_token_type();
    let E = grammar.types.error_type();

    let mut user_type_parameters = String::new();
    for type_parameter in &grammar.type_parameters {
        user_type_parameters.push_str(&format!("{}, ", type_parameter));
    }

    rust!(rust, "");
    rust!(rust, "pub trait {}ToTriple<{}> {{", grammar.prefix, user_type_parameters);
    rust!(rust, "type Error;");
    rust!(rust, "fn to_triple(value: Self) -> Result<({},{},{}),Self::Error>;", L, T, L);
    rust!(rust, "}}");

    rust!(rust, "");
    if grammar.types.opt_terminal_loc_type().is_some() {
        rust!(rust, "impl<{}> {}ToTriple<{}> for ({}, {}, {}) {{",
              user_type_parameters, grammar.prefix, user_type_parameters, L, T, L);
        rust!(rust, "type Error = {};", E);
        rust!(rust, "fn to_triple(value: Self) -> Result<({},{},{}),{}> {{", L, T, L, E);
        rust!(rust, "Ok(value)");
        rust!(rust, "}}");
        rust!(rust, "}}");

        rust!(rust, "impl<{}> {}ToTriple<{}> for Result<({}, {}, {}),{}> {{",
              user_type_parameters, grammar.prefix, user_type_parameters, L, T, L, E);
        rust!(rust, "type Error = {};", E);
        rust!(rust, "fn to_triple(value: Self) -> Result<({},{},{}),{}> {{", L, T, L, E);
        rust!(rust, "value");
        rust!(rust, "}}");
        rust!(rust, "}}");
    } else {
        rust!(rust, "impl<{}> {}ToTriple<{}> for {} {{",
              user_type_parameters, grammar.prefix, user_type_parameters, T);
        rust!(rust, "type Error = {};", E);
        rust!(rust, "fn to_triple(value: Self) -> Result<((),{},()),{}> {{", T, E);
        rust!(rust, "Ok(((), value, ()))");
        rust!(rust, "}}");
        rust!(rust, "}}");

        rust!(rust, "impl<{}> {}ToTriple<{}> for Result<({}),{}> {{",
              user_type_parameters, grammar.prefix, user_type_parameters, T, E);
        rust!(rust, "type Error = {};", E);
        rust!(rust, "fn to_triple(value: Self) -> Result<((),{},()),{}> {{", T, E);
        rust!(rust, "value.map(|v| ((), v, ()))");
        rust!(rust, "}}");
        rust!(rust, "}}");
    }

    Ok(())
}<|MERGE_RESOLUTION|>--- conflicted
+++ resolved
@@ -43,7 +43,6 @@
 fn process_dir<P:AsRef<Path>>(session: &Session, root_dir: P) -> io::Result<()> {
     let lalrpop_files = try!(lalrpop_files(root_dir));
     for lalrpop_file in lalrpop_files {
-<<<<<<< HEAD
         try!(process_file(session, lalrpop_file));
     }
     Ok(())
@@ -58,6 +57,7 @@
     let rs_file = lalrpop_file.with_extension("rs");
     if session.force_build() || try!(needs_rebuild(&lalrpop_file, &rs_file)) {
         log!(session, Informative, "processing file `{}`", lalrpop_file.to_string_lossy());
+        try!(make_read_only(&rs_file, false));
         try!(remove_old_file(&rs_file));
 
         // Load the LALRPOP source text for this file:
@@ -73,17 +73,7 @@
         // Do the LALRPOP processing itself.
         let grammar = try!(parse_and_normalize_grammar(&session, &file_text));
         try!(emit_recursive_ascent(&session, &rs_file, &grammar));
-        try!(make_read_only(&rs_file));
-=======
-        let rs_file = lalrpop_file.with_extension("rs");
-        if force_build || try!(needs_rebuild(&lalrpop_file, &rs_file)) {
-            try!(make_read_only(&rs_file, false));
-            try!(remove_old_file(&rs_file));
-            let grammar = try!(parse_and_normalize_grammar(lalrpop_file));
-            try!(emit_recursive_ascent(&rs_file, &grammar));
-            try!(make_read_only(&rs_file, true));
-        }
->>>>>>> 04c07929
+        try!(make_read_only(&rs_file, true));
     }
     Ok(())
 }
